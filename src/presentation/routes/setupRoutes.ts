--- conflicted
+++ resolved
@@ -1,10 +1,6 @@
 // src/presentation/routes/setupRoutes.ts
-<<<<<<< HEAD
 import express, { Request, Response, NextFunction } from "express";
-=======
 
-import express from "express";
->>>>>>> eead1626
 import { setupBusinessSheetRoutes } from "./BusinessSheetRoutes";
 import { authMiddleware } from "../middlewares/authMiddleware";
 import { setupAuthRoutes } from "./authRoutes";
@@ -22,17 +18,10 @@
 const literalAiClient = new LiteralClient({
   apiKey: process.env.LITERAL_API_KEY,
 });
-<<<<<<< HEAD
 
-literalAiClient.instrumentation.openai({ client: serviceAdapter });
-
-export function setupRoutes(app: express.Application, dependencies: any) {
-  
-=======
 literalAiClient.instrumentation.openai( { client: serviceAdapter } );
 
 export function setupRoutes(app: express.Application, dependencies: any) {
->>>>>>> eead1626
   app.get("/", (_, res) => res.status(200).send("OK"));
 
   app.use(
@@ -73,10 +62,8 @@
     dependencies.webhookController.handleWebhook(req, res),
   );
 
-<<<<<<< HEAD
   // Set up the CopilotKit endpoint
-=======
->>>>>>> eead1626
+
   app.use('/copilotkit', async (req, res) => {
     try {
       const runtime = new CopilotRuntime();
@@ -92,7 +79,6 @@
     }
   });
   
-<<<<<<< HEAD
   // Add active users email routes
   app.use(
     "/admin/emails", 
@@ -101,6 +87,4 @@
     )
   );
   
-=======
->>>>>>> eead1626
-}+}
