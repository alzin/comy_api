// src/presentation/routes/setupRoutes.ts
import express from "express";
import { setupBusinessSheetRoutes } from "./BusinessSheetRoutes";
import { authMiddleware } from "../middlewares/authMiddleware";
import { setupAuthRoutes } from "./authRoutes";
import { setupStripeRoutes } from "./StripeRoutes";
import { setupUserInfoRoutes } from "./userRoutes";
import { setupAdminRoutes } from "./adminRoutes";
import { createActiveUsersEmailRoutes } from "../../modules/active-users-email/presentation/activeUsersEmailRoutes";

import { 
  CopilotRuntime, 
  OpenAIAdapter, 
  copilotRuntimeNodeHttpEndpoint 
} from '@copilotkit/runtime';

import { LiteralClient } from '@literalai/client';

<<<<<<< HEAD
// Initialize OpenAI Adapter
=======
>>>>>>> 29ff0a90
const serviceAdapter = new OpenAIAdapter({
  model: "gpt-4o-mini",
});

const literalAiClient = new LiteralClient({
  apiKey: process.env.LITERAL_API_KEY,
});
<<<<<<< HEAD

literalAiClient.instrumentation.openai({ client: serviceAdapter });

const runtime = new CopilotRuntime();
      
// Create the handler for CopilotKit requests
const handler = copilotRuntimeNodeHttpEndpoint({
  endpoint: '/copilotkit',
  runtime,
  serviceAdapter,
});

export function setupRoutes(app: express.Application, dependencies: any) {
  // Create ready-to-use auth middleware
  const readyAuthMiddleware = authMiddleware(dependencies.tokenService, dependencies.userRepository);

=======
literalAiClient.instrumentation.openai( { client: serviceAdapter } );

export function setupRoutes(app: express.Application, dependencies: any) {
>>>>>>> 29ff0a90
  app.get("/", (_, res) => res.status(200).send("OK"));

  // Apply auth middleware globally
  app.use(readyAuthMiddleware);

  app.use(
    "/create-checkout-session",
    setupStripeRoutes(dependencies.stripeController),
  );

  app.use(
    "/business-sheets",
    setupBusinessSheetRoutes(dependencies.businessSheetController),
  );

  app.use("/auth", setupAuthRoutes(dependencies.authController));

  app.get("/check-auth", (req, res) => {
    res.json({ isAuthenticated: !!(req as any).user });
  });

  app.use(
    "/user",
    setupUserInfoRoutes(
      dependencies.getAllUsersInfoController,
      dependencies.updateUserInfoController,
      dependencies.searchUsersController,
      dependencies.checkSubscriptionStatusController,
    ),
  );

  app.use(
    "/admin",
    setupAdminRoutes(),
  );

  app.post("/webhook", express.raw({ type: "application/json" }), (req, res) =>
    dependencies.webhookController.handleWebhook(req, res),
  );

  app.use('/copilotkit', async (req, res) => {
    try {
      const runtime = new CopilotRuntime();
  
      const handler = copilotRuntimeNodeHttpEndpoint({
        endpoint: '/copilotkit',
        runtime,
        serviceAdapter,
      });
      await handler(req, res);
    } catch (err) {
      console.error("CopilotKit error:", err);
    }
  });
  
<<<<<<< HEAD
  // Add active users email routes
  app.use(
    "/admin/emails",
    createActiveUsersEmailRoutes(
      dependencies.activeUsersEmailController,
      readyAuthMiddleware, // Use the pre-configured middleware
      (req, res, next) => { // Admin check middleware
        if ((req as any).user?.role !== "admin") {
          return res.status(403).json({ error: "Forbidden" });
        }
        next();
      }
    )
  );
=======
>>>>>>> 29ff0a90
}<|MERGE_RESOLUTION|>--- conflicted
+++ resolved
@@ -16,10 +16,7 @@
 
 import { LiteralClient } from '@literalai/client';
 
-<<<<<<< HEAD
 // Initialize OpenAI Adapter
-=======
->>>>>>> 29ff0a90
 const serviceAdapter = new OpenAIAdapter({
   model: "gpt-4o-mini",
 });
@@ -27,7 +24,6 @@
 const literalAiClient = new LiteralClient({
   apiKey: process.env.LITERAL_API_KEY,
 });
-<<<<<<< HEAD
 
 literalAiClient.instrumentation.openai({ client: serviceAdapter });
 
@@ -44,11 +40,6 @@
   // Create ready-to-use auth middleware
   const readyAuthMiddleware = authMiddleware(dependencies.tokenService, dependencies.userRepository);
 
-=======
-literalAiClient.instrumentation.openai( { client: serviceAdapter } );
-
-export function setupRoutes(app: express.Application, dependencies: any) {
->>>>>>> 29ff0a90
   app.get("/", (_, res) => res.status(200).send("OK"));
 
   // Apply auth middleware globally
@@ -104,7 +95,6 @@
     }
   });
   
-<<<<<<< HEAD
   // Add active users email routes
   app.use(
     "/admin/emails",
@@ -119,6 +109,4 @@
       }
     )
   );
-=======
->>>>>>> 29ff0a90
 }