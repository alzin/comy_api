// src/presentation/routes/setupRoutes.ts
<<<<<<< HEAD
import express, { Request, Response, NextFunction, RequestHandler } from "express";
=======

import express from "express";
>>>>>>> 54695687
import { setupBusinessSheetRoutes } from "./BusinessSheetRoutes";
import { authMiddleware } from "../middlewares/authMiddleware";
import { setupAuthRoutes } from "./authRoutes";
import { setupStripeRoutes } from "./StripeRoutes";
import { setupUserInfoRoutes } from "./userRoutes";
import { setupAdminRoutes } from "./adminRoutes";
import { createActiveUsersEmailRoutes } from "../../modules/active-users-email/presentation/activeUsersEmailRoutes";

import { 
  CopilotRuntime, 
  OpenAIAdapter, 
  copilotRuntimeNodeHttpEndpoint 
} from '@copilotkit/runtime';

import { LiteralClient } from '@literalai/client';

<<<<<<< HEAD
// Initialize OpenAI Adapter
=======
>>>>>>> 54695687
const serviceAdapter = new OpenAIAdapter({
  model: "gpt-4o-mini",
});

const literalAiClient = new LiteralClient({
  apiKey: process.env.LITERAL_API_KEY,
});
<<<<<<< HEAD

literalAiClient.instrumentation.openai({ client: serviceAdapter });

const runtime = new CopilotRuntime();
      
// Create the handler for CopilotKit requests
const handler = copilotRuntimeNodeHttpEndpoint({
  endpoint: '/copilotkit',
  runtime,
  serviceAdapter,
});

export function setupRoutes(app: express.Application, dependencies: any) {
  // Create ready-to-use auth middleware
  const readyAuthMiddleware = authMiddleware(dependencies.tokenService, dependencies.userRepository);
  const combinedMiddleware: RequestHandler = (req: Request, res: Response, next: NextFunction) => {
    readyAuthMiddleware(req, res, (err?: any) => {
      if (err) return next(err);
      if ((req as any).user?.role !== "admin") {
        return res.status(403).json({ error: "Forbidden" });
      }
      next();
    });
  };
=======
literalAiClient.instrumentation.openai( { client: serviceAdapter } );

export function setupRoutes(app: express.Application, dependencies: any) {
>>>>>>> 54695687
  app.get("/", (_, res) => res.status(200).send("OK"));

  // Apply auth middleware globally
  app.use(readyAuthMiddleware);

  app.use(
    "/create-checkout-session",
    setupStripeRoutes(dependencies.stripeController),
  );

  app.use(
    "/business-sheets",
    setupBusinessSheetRoutes(dependencies.businessSheetController),
  );

  app.use("/auth", setupAuthRoutes(dependencies.authController));

  app.get("/check-auth", (req, res) => {
    res.json({ isAuthenticated: !!(req as any).user });
  });

  app.use(
    "/user",
    setupUserInfoRoutes(
      dependencies.getAllUsersInfoController,
      dependencies.updateUserInfoController,
      dependencies.searchUsersController,
      dependencies.checkSubscriptionStatusController,
    ),
  );

  app.use(
    "/admin",
    setupAdminRoutes(),
  );

  app.post("/webhook", express.raw({ type: "application/json" }), (req, res) =>
    dependencies.webhookController.handleWebhook(req, res),
  );

  app.use('/copilotkit', async (req, res) => {
    try {
      const runtime = new CopilotRuntime();
  
      const handler = copilotRuntimeNodeHttpEndpoint({
        endpoint: '/copilotkit',
        runtime,
        serviceAdapter,
      });
      await handler(req, res);
    } catch (err) {
      console.error("CopilotKit error:", err);
    }
  });
  
<<<<<<< HEAD
  // Add active users email routes
  app.use(
    "/admin/emails",
    createActiveUsersEmailRoutes(
      dependencies.activeUsersEmailController 
    )
  );
  
=======
>>>>>>> 54695687
}<|MERGE_RESOLUTION|>--- conflicted
+++ resolved
@@ -1,10 +1,6 @@
 // src/presentation/routes/setupRoutes.ts
-<<<<<<< HEAD
 import express, { Request, Response, NextFunction, RequestHandler } from "express";
-=======
 
-import express from "express";
->>>>>>> 54695687
 import { setupBusinessSheetRoutes } from "./BusinessSheetRoutes";
 import { authMiddleware } from "../middlewares/authMiddleware";
 import { setupAuthRoutes } from "./authRoutes";
@@ -21,10 +17,8 @@
 
 import { LiteralClient } from '@literalai/client';
 
-<<<<<<< HEAD
 // Initialize OpenAI Adapter
-=======
->>>>>>> 54695687
+
 const serviceAdapter = new OpenAIAdapter({
   model: "gpt-4o-mini",
 });
@@ -32,7 +26,6 @@
 const literalAiClient = new LiteralClient({
   apiKey: process.env.LITERAL_API_KEY,
 });
-<<<<<<< HEAD
 
 literalAiClient.instrumentation.openai({ client: serviceAdapter });
 
@@ -57,11 +50,7 @@
       next();
     });
   };
-=======
-literalAiClient.instrumentation.openai( { client: serviceAdapter } );
 
-export function setupRoutes(app: express.Application, dependencies: any) {
->>>>>>> 54695687
   app.get("/", (_, res) => res.status(200).send("OK"));
 
   // Apply auth middleware globally
@@ -117,7 +106,6 @@
     }
   });
   
-<<<<<<< HEAD
   // Add active users email routes
   app.use(
     "/admin/emails",
@@ -126,6 +114,4 @@
     )
   );
   
-=======
->>>>>>> 54695687
-}+}
