--- conflicted
+++ resolved
@@ -17,13 +17,8 @@
     verificationToken: { type: String, default: null },
     stripeCustomerId: { type: String, unique: true, sparse: true },
     stripeSubscriptionId: { type: String, unique: true, sparse: true },
-<<<<<<< HEAD
     isOnline: { type: Boolean, default: false },
-    lastActive: { type: String, default: () => new Date().toLocaleString("ja-JP", { timeZone: "Asia/Tokyo" }) },
-=======
-    isOnline: { type: Boolean, default: false }, 
-    //lastActive: { type: String, default: () => new Date().toLocaleString("ja-JP", { timeZone: "Asia/Tokyo" }) },
->>>>>>> 7ffb2b68
+    // lastActive: { type: String, default: () => new Date().toLocaleString("ja-JP", { timeZone: "Asia/Tokyo" }) },
     subscriptionStatus: {
       type: String,
       enum: Object.values(SubscriptionStatus),
