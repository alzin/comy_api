import mongoose from 'mongoose';
import { IUserRepository } from '../../domain/repo/IUserRepository';
import { User } from '../../domain/entities/User';
import { UserModel, UserDocument } from '../database/models/UserModel';
import { UserInfo } from '../../domain/entities/UserInfo';
import { PipelineStage } from 'mongoose';
import { SubscriptionStatus } from '../../domain/entities/SubscriptionStatus';

export class MongoUserRepository implements IUserRepository {
  private mapToDomain(userDoc: UserDocument): User {
    return {
      id: userDoc._id.toString(),
      email: userDoc.email,
      name: userDoc.name,
      category: userDoc.category,
      password: userDoc.password,
      isEmailVerified: userDoc.isEmailVerified,
      verificationToken: userDoc.verificationToken || undefined,
      stripeCustomerId: userDoc.stripeCustomerId || undefined,
      stripeSubscriptionId: userDoc.stripeSubscriptionId || undefined,
      subscriptionStatus: userDoc.subscriptionStatus || SubscriptionStatus.Incomplete,
      currentPeriodEnd: userDoc.currentPeriodEnd,
      subscriptionPlan: userDoc.subscriptionPlan,
      profileImageUrl: userDoc.profileImageUrl,
      isOnline: userDoc.isOnline,
<<<<<<< HEAD
      lastActive: userDoc.lastActive,
      referrerName: userDoc.referrerName
=======
>>>>>>> 7ffb2b68
    };
  }

  private mapToUserInfo(user: any): UserInfo {
    return {
      id: user._id.toString(),
      name: user.name,
      category: user.category,
      profileImageUrl: user.profileImageUrl || null,
    };
  }

  async isValidId(id: string): Promise<boolean> {
    return mongoose.Types.ObjectId.isValid(id);
  }

  async create(user: Omit<User, 'id'>): Promise<User> {
    const newUser = new UserModel(user);
    const savedUser = await newUser.save();
    return this.mapToDomain(savedUser);
  }

  async findById(id: string): Promise<User | null> {
    if (!(await this.isValidId(id))) {
      return null;
    }
    return this.findOneAndMap({ _id: id });
  }

  async findByEmail(email: string): Promise<User | null> {
    return this.findOneAndMap({ email });
  }

  async findByVerificationToken(token: string): Promise<User | null> {
    return this.findOneAndMap({ verificationToken: token });
  }

  async findByStripeCustomerId(stripeCustomerId: string): Promise<User | null> {
    return this.findOneAndMap({ stripeCustomerId });
  }

  async findActiveUsers(): Promise<User[]> {
    const users = await UserModel.find({
      email: { $ne: 'virtual@chat.com' },
      isEmailVerified: true,
    }).exec();
    const mappedUsers = users.map(user => this.mapToDomain(user));
    console.log('Active users fetched:', mappedUsers.map(u => ({ id: u.id, email: u.email, name: u.name, isEmailVerified: u.isEmailVerified })));
    return mappedUsers;
  }

  async getAllUsersInfo(): Promise<UserInfo[]> {
    return this.findAndMapToUserInfo({});
  }

  async update(id: string, update: Partial<User>): Promise<User | null>;
  async update(userId: string, userData: Partial<User>): Promise<void>;
  async update(id: string, update: Partial<User>): Promise<User | null | void> {
    if (!(await this.isValidId(id))) {
      return null;
    }
    const updatedUser = await UserModel.findByIdAndUpdate(id, { $set: update }, { new: true }).exec();
    if (arguments.length === 2 && arguments[1] === update) {
      return updatedUser ? this.mapToDomain(updatedUser) : null;
    }
    return;
  }

  async updateUserStatus(userId: string, isOnline: boolean): Promise<boolean> {
    if (!(await this.isValidId(userId))) {
      return false;
    }
    try {
      await UserModel.findByIdAndUpdate(userId, {
        isOnline,
        lastActive: new Date(),
      }).exec();
      return true;
    } catch (error) {
      console.error('Error updating user status:', error);
      return false;
    }
  }

  async searchUsers(searchTerm: string): Promise<UserInfo[]> {
    const searchWords = searchTerm.split(' ').filter((word) => word.length > 0);
    const searchRegex = searchWords.map((word) => new RegExp(word, 'i'));

    const pipeline: PipelineStage[] = [
      {
        $match: {
          $or: [
            { name: { $in: searchRegex } },
            { category: { $in: searchRegex } },
          ],
        },
      },
      {
        $addFields: {
          exactMatchScore: {
            $add: [
              { $cond: [{ $eq: ['$name', searchTerm] }, 2, 0] },
              { $cond: [{ $eq: ['$category', searchTerm] }, 2, 0] },
            ],
          },
          partialMatchScore: {
            $add: [
              { $size: { $setIntersection: [searchRegex, ['$name']] } },
              { $size: { $setIntersection: [searchRegex, ['$category']] } },
            ],
          },
        },
      },
      { $addFields: { totalScore: { $add: ['$exactMatchScore', '$partialMatchScore'] } } },
      { $sort: { totalScore: -1 } as any },
      { $project: { _id: 1, name: 1, category: 1, profileImageUrl: 1 } },
    ];

    const users = await UserModel.aggregate(pipeline).exec();
    return users.map(this.mapToUserInfo);
  }

  async delete(id: string): Promise<void> {
    if (!(await this.isValidId(id))) {
      return;
    }
    await UserModel.findByIdAndDelete(id).exec();
  }

  private async findOneAndMap(query: { [key: string]: any }): Promise<User | null> {
    const userDoc = await UserModel.findOne(query).exec();
    return userDoc ? this.mapToDomain(userDoc) : null;
  }

  private async findAndMapToUserInfo(query: { [key: string]: any }): Promise<UserInfo[]> {
    const users = await UserModel.find(query, 'name category profileImageUrl').lean().exec();
    return users.map(this.mapToUserInfo);
  }
}<|MERGE_RESOLUTION|>--- conflicted
+++ resolved
@@ -23,11 +23,9 @@
       subscriptionPlan: userDoc.subscriptionPlan,
       profileImageUrl: userDoc.profileImageUrl,
       isOnline: userDoc.isOnline,
-<<<<<<< HEAD
-      lastActive: userDoc.lastActive,
+      // lastActive: userDoc.lastActive,
       referrerName: userDoc.referrerName
-=======
->>>>>>> 7ffb2b68
+
     };
   }
 
