--- conflicted
+++ resolved
@@ -64,12 +64,8 @@
       currentPeriodEnd: undefined,
       subscriptionPlan: undefined,
       isOnline: false,
-<<<<<<< HEAD
-      lastActive: new Date().toLocaleString("ja-JP", { timeZone: "Asia/Tokyo" }),
-      referrerName: undefined
-=======
-      //lastActive: new Date().toLocaleString("ja-JP", { timeZone: "Asia/Tokyo" })
->>>>>>> 7ffb2b68
+      referrerName: undefined,
+      // lastActive: new Date().toLocaleString("ja-JP", { timeZone: "Asia/Tokyo" })
     });
 
     const verificationUrl = `${CONFIG.SERVER_URL}auth/verify-email?token=${verificationToken}`;
