--- conflicted
+++ resolved
@@ -5,22 +5,19 @@
 import BotMessageModel, { IBotMessageModel } from '../database/models/BotMessageModel';
 import { ChatModel } from '../database/models/ChatModel';
 import { UserModel, UserDocument } from '../../../infra/database/models/UserModel';
-<<<<<<< HEAD
+import { IChatRepository } from '../../domain/repo/IChatRepository';
 import { CONFIG } from '../../../main/config/config';
-=======
-import { IChatRepository } from '../../domain/repo/IChatRepository';
->>>>>>> 7ffb2b68
 
 const getSenderProfileImageUrl = async (senderId: string): Promise<string> => {
   if (senderId === '681547798892749fbe910c02') {
     return 'https://comy-test.s3.ap-northeast-1.amazonaws.com/bot_image.jpg';
   }
   const user = await UserModel.findById(senderId).select('profileImageUrl').exec();
-  return user?.profileImageUrl ;
+  return user?.profileImageUrl;
 };
 
 export class MongoMessageRepository implements IMessageRepository {
-  constructor(private chatRepository: IChatRepository) {}
+  constructor(private chatRepository: IChatRepository) { }
 
   async generateId(): Promise<string> {
     return new mongoose.Types.ObjectId().toString();
