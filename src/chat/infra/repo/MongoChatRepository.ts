import mongoose, { Types } from 'mongoose';
import { ChatModel, IChatModel } from '../database/models/ChatModel';
import { IChatRepository } from '../../domain/repo/IChatRepository';
import { Chat, LatestMessage, ChatUser } from '../../domain/entities/Chat';
import MessageModel, { IMessageModel } from '../database/models/MessageModel';
import BotMessageModel, { IBotMessageModel } from '../database/models/BotMessageModel';
import { CONFIG } from '../../../main/config/config';

interface PopulatedUser {
  _id: mongoose.Types.ObjectId;
  name: string;
  email: string;
  profileImageUrl: string;
}

type PopulatedChatDocument = mongoose.Document<unknown, {}, IChatModel> & Omit<IChatModel, 'users'> & {
  users: PopulatedUser[];
  __v: number;
};

export class MongoChatRepository implements IChatRepository {
  private mapMessageToDomain(messageDoc: IMessageModel | IBotMessageModel | null): LatestMessage | null {
    if (!messageDoc) return null;

    const content = messageDoc.content || '';
    const truncatedContent = content.length > 18 ? content.substring(0, 18) : content;

    return {
      id: messageDoc._id.toString(),
      content: truncatedContent,
      createdAt: messageDoc.createdAt.toString(),
      readBy: messageDoc.readBy.map((id: mongoose.Types.ObjectId) => id.toString()),
    };
  }

<<<<<<< HEAD
  private async mapToDomain(chatDoc: PopulatedChatModel | IChatModel): Promise<Chat> {
    const botId = CONFIG.BOT_ID;
    const adminId = CONFIG.ADMIN;
=======
  private async mapToDomain(chatDoc: IChatModel | PopulatedChatDocument): Promise<Chat> {
    const botId = process.env.BOT_ID;
    const adminId = process.env.ADMIN;
>>>>>>> 7ffb2b68

    const isPopulated = (doc: any): doc is PopulatedChatDocument =>
      doc.users && doc.users[0] && 'name' in doc.users[0];

    let profileImageUrl = chatDoc.profileImageUrl || '';
    if (isPopulated(chatDoc) && !profileImageUrl) {
      const nonBotUsers = chatDoc.users.filter((user) => user._id.toString() !== botId);
      profileImageUrl = nonBotUsers[0]?.profileImageUrl || '';
    }

    let latestMessage: LatestMessage | null = null;
    const latestUserMessage = await MessageModel.findOne({ chat: chatDoc._id })
      .sort({ createdAt: -1 })
      .exec();
    const latestBotMessage = await BotMessageModel.findOne({ chatId: chatDoc._id.toString() })
      .sort({ createdAt: -1 })
      .exec();

    if (latestUserMessage || latestBotMessage) {
      const latest = latestUserMessage && latestBotMessage
        ? latestUserMessage.createdAt > latestBotMessage.createdAt
          ? latestUserMessage
          : latestBotMessage
        : latestUserMessage || latestBotMessage;
      if (latest) {
        latestMessage = this.mapMessageToDomain(latest);
        await ChatModel.findByIdAndUpdate(chatDoc._id, { latestMessage: latest._id }, { new: true }).exec();
      }
    }

    const users: ChatUser[] = isPopulated(chatDoc)
      ? chatDoc.users.map((user: PopulatedUser) => {
<<<<<<< HEAD
        const userIdStr = user._id.toString();
        return {
          role: userIdStr === botId ? 'bot' : (userIdStr === adminId ? 'admin' : 'user'),
          id: userIdStr,
          image: user.profileImageUrl,
        };
      })
      : chatDoc.users.map((id: mongoose.Types.ObjectId) => {
        const userIdStr = id.toString();
        return {
          role: userIdStr === botId ? 'bot' : (userIdStr === adminId ? 'admin' : 'user'),
          id: userIdStr,
          image: '',
        };
      });
=======
          const userIdStr = user._id.toString();
          return {
            role: userIdStr === botId ? 'bot' : userIdStr === adminId ? 'admin' : 'user',
            id: userIdStr,
            image: user.profileImageUrl ,
            name: user.name,

          };
        })
      : chatDoc.users.map((id: mongoose.Types.ObjectId) => {
          const userIdStr = id.toString();
          return {
            role: userIdStr === botId ? 'bot' : userIdStr === adminId ? 'admin' : 'user',
            id: userIdStr,
            image: '',
          };
        });
>>>>>>> 7ffb2b68

    return {
      id: chatDoc._id.toString(),
      name: chatDoc.name,
      isGroup: chatDoc.isGroupChat,
      users,
      createdAt: chatDoc.createdAt.toString(),
      updatedAt: chatDoc.updatedAt.toString(),
      latestMessage,
    };
  }

  async isValidId(id: string): Promise<boolean> {
    return mongoose.Types.ObjectId.isValid(id);
  }

  async findById(chatId: string): Promise<Chat | null> {
    if (!(await this.isValidId(chatId))) {
      return null;
    }
    const chatDoc = await ChatModel.findById(chatId)
      .populate<{ users: PopulatedUser[] }>('users', 'name email profileImageUrl')
      .exec();
    if (!chatDoc) {
      return null;
    }
    return this.mapToDomain(chatDoc);
  }

  async create(chat: Chat): Promise<Chat> {
    const userIdsValid = await Promise.all(chat.users.map(user => this.isValidId(user.id)));
    if (!userIdsValid.every(valid => valid)) {
      throw new Error('Invalid user IDs in chat creation');
    }
    const newChat = await ChatModel.create({
      name: chat.name,
      isGroupChat: chat.isGroup,
      users: chat.users.map((user: ChatUser) => new mongoose.Types.ObjectId(user.id)),
      latestMessage: chat.latestMessage?.id ? new mongoose.Types.ObjectId(chat.latestMessage.id) : null,
      createdAt: chat.createdAt || new Date().toLocaleString('ja-JP', { timeZone: 'Asia/Tokyo' }),
      updatedAt: chat.updatedAt || new Date().toLocaleString('ja-JP', { timeZone: 'Asia/Tokyo' }),
    });

    const populatedChat = await ChatModel.findById(newChat._id)
      .populate<{ users: PopulatedUser[] }>('users', 'name email profileImageUrl')
      .exec();
    if (!populatedChat) {
      throw new Error('Failed to populate created chat');
    }
    return this.mapToDomain(populatedChat);
  }

  async findByUserId(userId: string): Promise<Chat[]> {
    if (!(await this.isValidId(userId))) {
      return [];
    }
    const chats = await ChatModel.find({ users: new mongoose.Types.ObjectId(userId) })
      .populate<{ users: PopulatedUser[] }>('users', 'name email profileImageUrl')
      .exec();
    return Promise.all(chats.map((chat) => this.mapToDomain(chat)));
  }

  async findByUsers(userIds: string[]): Promise<Chat | null> {
    const allValid = await Promise.all(userIds.map(id => this.isValidId(id)));
    if (!allValid.every(valid => valid)) {
      return null;
    }
    const chat = await ChatModel.findOne({
      isGroupChat: false,
      users: {
        $all: userIds.map((id) => new mongoose.Types.ObjectId(id)),
        $size: userIds.length,
      },
    })
      .populate<{ users: PopulatedUser[] }>('users', 'name email profileImageUrl')
      .exec();
    return chat ? this.mapToDomain(chat) : null;
  }

  async getPrivateChatId(userId: string, virtualUserId: string): Promise<string | null> {
    if (!(await this.isValidId(userId)) || !(await this.isValidId(virtualUserId))) {
      console.log(`Invalid userId: ${userId} or virtualUserId: ${virtualUserId}`);
      return null;
    }
    const chat = await ChatModel.findOne({
      isGroupChat: false,
      users: {
        $all: [new mongoose.Types.ObjectId(userId), new mongoose.Types.ObjectId(virtualUserId)],
        $size: 2,
      },
    })
      .populate<{ users: PopulatedUser[] }>('users', 'name email profileImageUrl')
      .exec();
    return chat ? chat._id.toString() : null;
  }

  async update(chatId: string, update: Partial<Chat>): Promise<void> {
    if (!(await this.isValidId(chatId))) {
      return;
    }
    const updateFields: any = {};
    if (update.latestMessage?.id) {
      if (!(await this.isValidId(update.latestMessage.id))) {
        throw new Error('Invalid latestMessage ID');
      }
      updateFields.latestMessage = new mongoose.Types.ObjectId(update.latestMessage.id);
    } else if (update.latestMessage === null) {
      updateFields.latestMessage = null;
    }
    if (update.isGroup !== undefined) {
      updateFields.isGroupChat = update.isGroup;
    }
    if (update.name) {
      updateFields.name = update.name;
    }
    if (update.createdAt) {
      updateFields.createdAt = update.createdAt;
    }
    if (update.updatedAt) {
      updateFields.updatedAt = update.updatedAt;
    }
    await ChatModel.findByIdAndUpdate(chatId, { $set: updateFields }, { new: true }).exec();
  }
}<|MERGE_RESOLUTION|>--- conflicted
+++ resolved
@@ -33,15 +33,9 @@
     };
   }
 
-<<<<<<< HEAD
-  private async mapToDomain(chatDoc: PopulatedChatModel | IChatModel): Promise<Chat> {
+  private async mapToDomain(chatDoc: IChatModel | PopulatedChatDocument): Promise<Chat> {
     const botId = CONFIG.BOT_ID;
     const adminId = CONFIG.ADMIN;
-=======
-  private async mapToDomain(chatDoc: IChatModel | PopulatedChatDocument): Promise<Chat> {
-    const botId = process.env.BOT_ID;
-    const adminId = process.env.ADMIN;
->>>>>>> 7ffb2b68
 
     const isPopulated = (doc: any): doc is PopulatedChatDocument =>
       doc.users && doc.users[0] && 'name' in doc.users[0];
@@ -74,12 +68,13 @@
 
     const users: ChatUser[] = isPopulated(chatDoc)
       ? chatDoc.users.map((user: PopulatedUser) => {
-<<<<<<< HEAD
         const userIdStr = user._id.toString();
         return {
           role: userIdStr === botId ? 'bot' : (userIdStr === adminId ? 'admin' : 'user'),
           id: userIdStr,
           image: user.profileImageUrl,
+          name: user.name,
+
         };
       })
       : chatDoc.users.map((id: mongoose.Types.ObjectId) => {
@@ -90,25 +85,6 @@
           image: '',
         };
       });
-=======
-          const userIdStr = user._id.toString();
-          return {
-            role: userIdStr === botId ? 'bot' : userIdStr === adminId ? 'admin' : 'user',
-            id: userIdStr,
-            image: user.profileImageUrl ,
-            name: user.name,
-
-          };
-        })
-      : chatDoc.users.map((id: mongoose.Types.ObjectId) => {
-          const userIdStr = id.toString();
-          return {
-            role: userIdStr === botId ? 'bot' : userIdStr === adminId ? 'admin' : 'user',
-            id: userIdStr,
-            image: '',
-          };
-        });
->>>>>>> 7ffb2b68
 
     return {
       id: chatDoc._id.toString(),
