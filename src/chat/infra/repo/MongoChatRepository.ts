--- conflicted
+++ resolved
@@ -75,23 +75,13 @@
 
     const users: ChatUser[] = isPopulated(chatDoc)
       ? chatDoc.users.map((user: PopulatedUser) => {
-<<<<<<< HEAD
         const userIdStr = user._id.toString();
         return {
           role: userIdStr === botId ? 'bot' : (userIdStr === adminId ? 'admin' : 'user'),
           id: userIdStr,
-          image: user.profileImageUrl || 'https://comy-test.s3.ap-northeast-1.amazonaws.com/default-avatar.png',
+          image: user.profileImageUrl,
         };
       })
-=======
-          const userIdStr = user._id.toString();
-          return {
-            role: userIdStr === botId ? 'bot' : (userIdStr === adminId ? 'admin' : 'user'),
-            id: userIdStr,
-            image: user.profileImageUrl,
-          };
-        })
->>>>>>> 53c3d78d
       : chatDoc.users.map((id: mongoose.Types.ObjectId) => {
         const userIdStr = id.toString();
         return {
