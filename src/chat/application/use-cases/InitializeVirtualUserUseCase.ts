--- conflicted
+++ resolved
@@ -22,10 +22,6 @@
         category: 'bot',
         isOnline: true,
         subscriptionStatus: SubscriptionStatus.Active,
-<<<<<<< HEAD
-        // lastActive: new Date().toLocaleString("ja-JP", { timeZone: "Asia/Tokyo" })
-=======
->>>>>>> e856d24c
       };
       await this.userRepository.create(virtualUser as User);
       console.log('Virtual user created:', virtualUserEmail);
