///src/chat/application/use-cases/CreateChatUseCase.ts
import { IChatRepository } from '../../domain/repo/IChatRepository';
import { IUserRepository } from '../../../domain/repo/IUserRepository';
import { Chat, ChatUser } from '../../domain/entities/Chat';

export class CreateChatUseCase {
  constructor(
    private chatRepository: IChatRepository,
    private userRepository: IUserRepository
  ) {}

  async execute(
    userIds: string[],
    name: string,
    isGroup: boolean
  ): Promise<Chat> {
    if (!userIds || userIds.length < 2) {
      throw new Error('At least two users are required to create a chat');
    }

    const botId = process.env.BOT_ID;
    if (isGroup && !userIds.includes(botId)) {
      userIds.push(botId);
    }

    const existingChat = await this.chatRepository.findByUsers(userIds);
    if (existingChat) {
      throw new Error('Chat already exists for these users');
    }

    const usersDetails: ChatUser[] = await Promise.all(
      userIds.map(async (id) => {
        const user = await this.userRepository.findById(id);
        const role = id === botId ? 'bot' : (id === process.env.ADMIN ? 'admin' : 'user');
        return {
          role,
          id,
<<<<<<< HEAD
          image: user?.profileImageUrl,
=======
          image: user?.profileImageUrl ,
>>>>>>> 53c3d78d
        };
      })
    );

    let chatName = name;
    if (!chatName) {
      if (!isGroup) {
        const otherUser = usersDetails.find((u) => u.id !== botId);
        chatName = otherUser ? otherUser.name || 'Private Chat' : 'COMY オフィシャル AI';
      } else {
        const nonBotUsers = usersDetails.filter((u) => u.id !== botId);
        chatName = nonBotUsers.map((u) => u.name).join(', ') || 'Group Chat';
      }
    }

    const chat: Chat = {
      id: null, // Repository will assign ID
      name: chatName,
      isGroup,
      users: usersDetails,
      createdAt: new Date().toLocaleString("ja-JP", { timeZone: "Asia/Tokyo" }),
      updatedAt: new Date().toLocaleString("ja-JP", { timeZone: "Asia/Tokyo" }),
      latestMessage: null,
      //profileImageUrl: ''
    };

    return await this.chatRepository.create(chat);
  }
}<|MERGE_RESOLUTION|>--- conflicted
+++ resolved
@@ -35,11 +35,8 @@
         return {
           role,
           id,
-<<<<<<< HEAD
           image: user?.profileImageUrl,
-=======
-          image: user?.profileImageUrl ,
->>>>>>> 53c3d78d
+
         };
       })
     );
