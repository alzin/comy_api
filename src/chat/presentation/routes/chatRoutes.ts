--- conflicted
+++ resolved
@@ -12,28 +12,16 @@
 import { MongoChatRepository } from '../../infra/repo/MongoChatRepository';
 import { MongoFriendRepository } from '../../infra/repo/MongoFriendRepository';
 import { MongoSuggestedPairRepository } from '../../infra/repo/MongoSuggestedPairRepository';
-<<<<<<< HEAD
-import { ISocketService } from '../../domain/services/ISocketService';
-import { BotMessage } from '../../domain/repo/IBotMessageRepository';
-import { Message } from '../../../chat/domain/entities/Message';
-import mongoose from 'mongoose';
-import BotMessageModel from '../../infra/database/models/BotMessageModel';
-import MessageModel from '../../../chat/infra/database/models/MessageModel';
-import { UserModel } from '../../../infra/database/models/UserModel';
-import { SuggestFriendsUseCase } from '../../application/use-cases/SuggestFriendsUseCase';
-import SuggestedPairModel from '../../infra/database/models/SuggestedPairModel';
-import { CONFIG } from '../../../main/config/config';
-=======
 import { IUserRepository } from '../../../domain/repo/IUserRepository';
 import { IMessageRepository } from '../../domain/repo/IMessageRepository';
 import { CreateChatUseCase } from '../../application/use-cases/CreateChatUseCase';
->>>>>>> 7ffb2b68
+import { CONFIG } from '../../../main/config/config';
 
 interface ChatRouteDependencies {
   userRepository: IUserRepository;
   messageRepository: IMessageRepository;
   chatService: { createChatUseCase: CreateChatUseCase };
-  tokenService: any; 
+  tokenService: any;
   virtualUserId: string;
   adminBotId: string;
 }
@@ -100,18 +88,9 @@
   const router = express.Router();
 
   router.use((req: Request, res: Response, next: express.NextFunction) => {
-<<<<<<< HEAD
-    console.log('Request path:', req.path);
-    if (req.path === '/suggest-friends' || req.path === '/send-suggested-friend') {
-      console.log('Skipping authMiddleware for:', req.path);
-      return next();
-    }
-    console.log('Applying authMiddleware for:', req.path);
-=======
     if (req.path === '/suggest-friends' || req.path === '/send-suggested-friend') {
       return next();
     }
->>>>>>> 7ffb2b68
     return authMiddleware(dependencies.tokenService, dependencies.userRepository)(req, res, next);
   });
 
@@ -146,297 +125,8 @@
     }
 
     try {
-<<<<<<< HEAD
-      const message = await BotMessageModel.findById(messageId).populate<{
-        suggestedUser: { _id: mongoose.Types.ObjectId; name: string; profileImageUrl?: string; category?: string }
-      }>('suggestedUser', 'profileImageUrl name category');
-      if (!message || !message.suggestedUser) {
-        console.log(`Match request not found for messageId: ${messageId}`);
-        return res.status(400).json({ message: 'Match request not found' });
-      }
-
-      if (message.status !== 'pending') {
-        console.log(`Match request already processed for messageId: ${messageId}, status: ${message.status}`);
-        return res.status(400).json({ message: 'Match request already processed' });
-      }
-
-      const chatId = message.chatId?.toString();
-      if (!chatId) {
-        console.error(`ChatId is null for match message ${messageId}`);
-        return res.status(500).json({ message: 'Invalid chat ID' });
-      }
-
-      await updateReadByForChat(chatId, userId);
-
-      console.log(`User ${userId} responded to match request ${messageId} with ${response}`);
-      await botMessageRepo.updateSuggestionStatus(messageId, response === 'マッチを希望する' ? 'accepted' : 'rejected');
-
-      const user = await UserModel.findById(userId).select('name').exec();
-      const senderName = user ? user.name : 'Unknown User';
-      const userProfileImageUrl = await getSenderProfileImageUrl(userId, dependencies);
-      const userResponseMessage: Message = {
-        id: new mongoose.Types.ObjectId().toString(),
-        senderId: userId,
-        senderName,
-        content: response,
-        chatId,
-        createdAt: new Date().toLocaleString("ja-JP", { timeZone: "Asia/Tokyo" }),
-        readBy: [userId],
-        isMatchCard: false,
-        isSuggested: false,
-        senderProfileImageUrl: userProfileImageUrl
-      };
-      const savedUserResponseMessage = await dependencies.messageRepository.create(userResponseMessage, userId);
-      socketService.emitMessage(chatId, savedUserResponseMessage);
-      console.log(`Created user response message: ${userResponseMessage.id} in chat ${chatId}`);
-
-      await delay(1000);
-
-      if (response === 'マッチを希望しない') {
-        await blacklistRepo.addToBlacklist(userId, message.suggestedUser._id.toString());
-        await blacklistRepo.addToBlacklist(message.suggestedUser._id.toString(), userId);
-        console.log(`Added ${message.suggestedUser._id.toString()} to blacklist of ${userId} and vice versa`);
-
-        const botProfileImageUrl = await getSenderProfileImageUrl('COMY オフィシャル AI', dependencies);
-        const rejectMessages = [
-          {
-            content: `マッチングを却下しました。${req.user?.name || 'User'}さんのビジネスに合ったマッチングをご希望の場合は、ビジネスシートのブラッシュアップをしてください。`
-          },
-          {
-            content: `お手伝いが必要な場合は是非月曜日の21:00からのビジネスシートアップデート勉強会にご参加ください。`
-          },
-          {
-            content: `月曜日の20:00と水曜日の11:00からオンラインでの交流会も行っているのでそちらもご利用ください。`
-          }
-        ];
-
-        for (const msg of rejectMessages) {
-          const rejectBotMessage: BotMessage = {
-            id: new mongoose.Types.ObjectId().toString(),
-            senderId: dependencies.virtualUserId,
-            content: msg.content,
-            chatId,
-            createdAt: new Date().toLocaleString("ja-JP", { timeZone: "Asia/Tokyo" }),
-            readBy: [dependencies.virtualUserId],
-            isMatchCard: false,
-            isSuggested: false,
-            status: 'pending',
-            senderProfileImageUrl: botProfileImageUrl
-          };
-          await botMessageRepo.create(rejectBotMessage);
-          await delay(500);
-
-          const rejectMessage: Message = {
-            id: rejectBotMessage.id,
-            senderId: 'COMY オフィシャル AI',
-            senderName: 'COMY オフィシャル AI',
-            content: rejectBotMessage.content || '',
-            chatId,
-            createdAt: rejectBotMessage.createdAt!,
-            readBy: rejectBotMessage.readBy,
-            isMatchCard: rejectBotMessage.isMatchCard ?? false,
-            isSuggested: rejectBotMessage.isSuggested ?? false,
-            senderProfileImageUrl: botProfileImageUrl
-          };
-          socketService.emitMessage(chatId, rejectMessage);
-          console.log(`Created rejection bot message: ${rejectBotMessage.id} in chat ${chatId}`);
-        }
-
-        // Single image message with both images
-        const imageBotMessage: BotMessage = {
-          id: new mongoose.Types.ObjectId().toString(),
-          senderId: dependencies.virtualUserId,
-          content: '',
-          chatId,
-          createdAt: new Date().toLocaleString("ja-JP", { timeZone: "Asia/Tokyo" }),
-          readBy: [dependencies.virtualUserId],
-          isMatchCard: false,
-          isSuggested: false,
-          status: 'pending',
-          senderProfileImageUrl: botProfileImageUrl,
-          images: [
-            {
-              imageUrl: 'https://images.unsplash.com/photo-1506744038136-46273834b3fb',
-              zoomLink: 'https://zoom.us/j/business-sheet-meeting'
-            },
-            {
-              imageUrl: 'https://images.unsplash.com/photo-1501785888041-af3ef285b470',
-              zoomLink: 'https://zoom.us/j/virtual-meeting'
-            }
-          ]
-        };
-        await botMessageRepo.create(imageBotMessage);
-        await delay(500);
-
-        const imageMessage: Message = {
-          id: imageBotMessage.id,
-          senderId: 'COMY オフィシャル AI',
-          senderName: 'COMY オフィシャル AI',
-          content: imageBotMessage.content || '',
-          chatId,
-          createdAt: imageBotMessage.createdAt!,
-          readBy: imageBotMessage.readBy,
-          isMatchCard: imageBotMessage.isMatchCard ?? false,
-          isSuggested: imageBotMessage.isSuggested ?? false,
-          senderProfileImageUrl: botProfileImageUrl,
-          images: imageBotMessage.images
-        };
-        socketService.emitMessage(chatId, imageMessage);
-        console.log(`Created image bot message: ${imageBotMessage.id} in chat ${chatId} with images: ${JSON.stringify(imageBotMessage.images)}`);
-
-        return res.status(200).json({ message: rejectMessages.map(msg => msg.content) });
-      }
-
-      await friendRepo.addFriend(userId, message.suggestedUser._id.toString());
-      console.log(`Added friendship between ${userId} and ${message.suggestedUser._id.toString()}`);
-
-      const botProfileImageUrl = await getSenderProfileImageUrl('COMY オフィシャル AI', dependencies);
-      const confirmBotMessage: BotMessage = {
-        id: new mongoose.Types.ObjectId().toString(),
-        senderId: dependencies.virtualUserId,
-        content: `${message.suggestedUser.name}さんとのビジネスマッチができました。チャットで挨拶してみましょう。`,
-        chatId,
-        createdAt: new Date().toLocaleString("ja-JP", { timeZone: "Asia/Tokyo" }),
-        readBy: [dependencies.virtualUserId],
-        isMatchCard: false,
-        isSuggested: false,
-        status: 'pending',
-        senderProfileImageUrl: botProfileImageUrl
-      };
-      await botMessageRepo.create(confirmBotMessage);
-
-      const confirmMessage: Message = {
-        id: confirmBotMessage.id,
-        senderId: 'COMY オフィシャル AI',
-        senderName: 'COMY オフィシャル AI',
-        content: confirmBotMessage.content || '',
-        chatId,
-        createdAt: confirmBotMessage.createdAt!,
-        readBy: confirmBotMessage.readBy,
-        isMatchCard: confirmBotMessage.isMatchCard ?? false,
-        isSuggested: confirmBotMessage.isSuggested ?? false,
-        senderProfileImageUrl: botProfileImageUrl
-      };
-      socketService.emitMessage(chatId, confirmMessage);
-      console.log(`Created confirmation bot message: ${confirmBotMessage.id} in chat ${chatId}`);
-
-      const botId = CONFIG.ADMIN;
-      if (!botId) {
-        throw new Error('ADMIN is not defined in .env');
-      }
-
-      const user1 = await UserModel.findById(userId).select('name id');
-      const user2 = await UserModel.findById(message.suggestedUser._id).select('name id');
-      if (!user1 || !user2) {
-        console.error(`User ${userId} or suggested user ${message.suggestedUser._id} not found`);
-        throw new Error('User or suggested user not found');
-      }
-
-      console.log(`Creating group chat for users: ${user1.name}, ${user2.name}`);
-
-      const users = [userId, message.suggestedUser._id.toString(), botId];
-      const chatName = `${user1.name}, ${user2.name}`;
-      const newChat = await dependencies.chatService.createChatUseCase.execute(
-        users,
-        chatName,
-        true
-      );
-
-      const groupMessages = [
-        `${user1.name}さん、おはようございます！こちらも${user2.name}さんをご紹介します！`,
-        `${user2.name}さん、おはようございます！こちらも${user1.name}さんをご紹介します！`,
-        `ぜひお二人でお話をしてみてください！`
-      ];
-
-      for (const content of groupMessages) {
-        const groupBotMessage: BotMessage = {
-          id: new mongoose.Types.ObjectId().toString(),
-          senderId: botId,
-          content,
-          chatId: newChat.id,
-          createdAt: new Date().toLocaleString("ja-JP", { timeZone: "Asia/Tokyo" }),
-          readBy: [botId],
-          isMatchCard: false,
-          isSuggested: false,
-          status: 'pending',
-          senderProfileImageUrl: botProfileImageUrl
-        };
-        await botMessageRepo.create(groupBotMessage);
-        await delay(500);
-
-        const groupMessage: Message = {
-          id: groupBotMessage.id,
-          senderId: 'COMMY オフィシャル AI',
-          senderName: 'COMMY オフィシャル AI',
-          content: groupBotMessage.content || '',
-          chatId: newChat.id,
-          createdAt: groupBotMessage.createdAt!,
-          readBy: groupBotMessage.readBy,
-          isMatchCard: groupBotMessage.isMatchCard,
-          isSuggested: groupBotMessage.isSuggested,
-          senderProfileImageUrl: botProfileImageUrl
-        };
-        socketService.emitMessage(newChat.id, groupMessage);
-        console.log(`Created group bot message: ${groupBotMessage.id} in chat ${chatId} `);
-      }
-
-      let notifyChatId: string | null = await chatRepo.getPrivateChatId(message.suggestedUser._id.toString(), dependencies.virtualUserId);
-      if (!notifyChatId) {
-        console.log(`Creating new chat for user ${message.suggestedUser._id.toString()} with virtual user ${userId}`);
-        const newChat = await dependencies.chatService.createChatUseCase.execute(
-          [message.suggestedUser._id.toString(), dependencies.virtualUserId],
-          `Private Chat with Virtual Assistant`,
-          false
-        );
-        notifyChatId = newChat.id;
-        console.log(`Created chat: ${chatId}`);
-      }
-
-      if (!notifyChatId) {
-        console.error(`Failed to notifyChatId ${message.suggestedUser.toString()}`);
-        return res.status(500).json({ error: 'Failed to create notification chat' });
-      }
-
-      const notificationMessageContent = `${req.user.name || 'unknown'}さんとのビジネスマッチができました。チャットで挨拶してみましょう！`;
-      const notifyBotMessage: BotMessage = {
-        id: new mongoose.Types.ObjectId().toString(),
-        senderId: dependencies.virtualUserId,
-        content: notificationMessageContent,
-        chatId: notifyChatId,
-        createdAt: new Date().toLocaleString("ja-JP", { timeZone: "Asia/Tokyo" }),
-        readBy: [dependencies.virtualUserId],
-        isMatchCard: false,
-        isSuggested: false,
-        status: 'pending',
-        senderProfileImageUrl: botProfileImageUrl
-      };
-
-      await botMessageRepo.create(notifyBotMessage);
-      console.log(`Notification message: ${notifyBotMessage.id} in chat ${chatId}`);
-
-      const notifyMessage: Message = {
-        id: notifyBotMessage.id,
-        senderId: 'COMMY オフィシャル AI',
-        senderName: 'COMMY オフィシャル AI',
-        content: notificationMessageContent,
-        chatId: notifyChatId,
-        createdAt: notifyBotMessage.createdAt!,
-        readBy: notifyBotMessage.readBy,
-        isMatchCard: notifyBotMessage.isMatchCard,
-        isSuggested: notifyBotMessage.isSuggested,
-        senderProfileImageUrl: botProfileImageUrl
-      };
-      socketService.emitMessage(notifyChatId, notifyMessage);
-      console.log(`Emitted notification to ${message.suggestedUser._id.toString()} for new chat ${newChat.id}`);
-
-      res.status(200).json({
-        message: `${message.suggestedUser.name}さんとのビジネスマッチができました。チャットで挨拶してみましょう。`,
-        chatId: newChat.id
-      });
-=======
       const result = await respondToMatchUseCase.execute({ messageId, response, userId });
       return res.status(200).json(result);
->>>>>>> 7ffb2b68
     } catch (error) {
       console.error('Error responding to match:', error);
       return res.status(400).json({ error: 'Failed to respond to match' });
@@ -444,22 +134,11 @@
   });
 
   router.post('/suggest-friends', async (req: Request, res: Response) => {
-<<<<<<< HEAD
-    console.log('Reached /suggest-friends');
-    try {
-      const apiKey = req.header('X-API-Key');
-      console.log('API_KEY from .env:', CONFIG.API_KEY);
-      console.log('X-API-Key from request:', apiKey);
-      if (!apiKey || apiKey !== CONFIG.API_KEY) {
-        return res.status(401).json({ error: 'Invalid or missing API Key' });
-      }
-=======
     const apiKey = req.header('X-API-Key');
-    if (!apiKey || apiKey !== process.env.API_KEY) {
+    if (!apiKey || apiKey !== CONFIG.API_KEY) {
       return res.status(401).json({ error: 'Invalid or missing API key' });
     }
     try {
->>>>>>> 7ffb2b68
       await suggestFriendsUseCase.execute();
       return res.status(200).json({ message: 'Friend suggestions stored successfully' });
     } catch (error) {
@@ -469,133 +148,8 @@
   });
 
   router.post('/send-suggested-friend', async (req: Request, res: Response) => {
-<<<<<<< HEAD
-    console.log('Reached /send-suggested-friend');
-    try {
-      const apiKey = req.header('X-API-Key');
-      console.log('API_KEY from .env:', CONFIG.API_KEY);
-      console.log('X-API-Key from request:', apiKey);
-      if (!apiKey) {
-        return res.status(401).json({ error: 'Missing API Key' });
-      }
-      if (apiKey !== CONFIG.API_KEY) {
-        return res.status(401).json({ error: 'Invalid API Key' });
-      }
-
-      const pendingPairs = await suggestedPairRepo.findPending();
-      console.log(`Found ${pendingPairs.length} pending suggestions`);
-
-      let sentCount = 0;
-      for (const pair of pendingPairs) {
-        let userId, suggestedUserId;
-        try {
-          userId = pair.userId instanceof mongoose.Types.ObjectId ? pair.userId.toString() : new mongoose.Types.ObjectId(pair.userId);
-          suggestedUserId = pair.suggestedUserId instanceof mongoose.Types.ObjectId ? pair.suggestedUserId.toString() : new mongoose.Types.ObjectId(pair.suggestedUserId);
-        } catch (error) {
-          console.error(`Invalid userId or suggestedUserId in pair: ${JSON.stringify(pair)}`, error);
-          await suggestedPairRepo.updateStatus(pair._id.toString(), 'rejected');
-          continue;
-        }
-
-        console.log(`Processing pair: userId=${userId}, suggestedUserId=${suggestedUserId}`);
-
-        const user = await UserModel.findById(userId).select('name').exec();
-        const suggestedUser = await UserModel.findById(suggestedUserId).select('name profileImageUrl category').exec();
-
-        if (!user || !suggestedUser) {
-          console.log(`User ${userId} or suggested user ${suggestedUserId} not found, skipping...`);
-          await suggestedPairRepo.updateStatus(pair._id.toString(), 'rejected');
-          continue;
-        }
-
-        const userName = user.name || 'User';
-        const suggestedUserName = suggestedUser.name || 'User';
-        const suggestedUserCategory = suggestedUser.category || 'unknown';
-        const profileImageUrl = suggestedUser.profileImageUrl || '';
-
-        let chat = await chatRepo.findByUsers([userId, dependencies.virtualUserId]);
-        if (!chat) {
-          console.log(`Creating new private chat for user ${userId} with virtual user`);
-          chat = await dependencies.chatService.createChatUseCase.execute(
-            [userId, dependencies.virtualUserId],
-            'Private Chat with Virtual Assistant',
-            false
-          );
-          console.log(`Created chat with ID: ${chat.id}`);
-        }
-
-        if (!chat.id) {
-          console.error(`Chat ID is null for user ${userId}`);
-          continue;
-        }
-
-        const existingMessage = await botMessageRepo.findExistingSuggestion(
-          chat.id,
-          dependencies.virtualUserId,
-          userId,
-          suggestedUserId
-        );
-        if (existingMessage) {
-          console.log(`Duplicate suggestion found for user ${userId} suggesting ${suggestedUserId}, skipping...`);
-          continue;
-        }
-
-        const suggestionContent = `${userName}さん、おはようございます！今週は${userName}さんにおすすめの方で${suggestedUserCategory}カテゴリーの${suggestedUserName}さんをご紹介します！\n${suggestedUserCategory}カテゴリーの${suggestedUserName}さんの強みは「自社の強みテーブル」です。\nお繋がり希望しますか？`;
-        const suggestionMessage: any = {
-          id: new mongoose.Types.ObjectId().toString(),
-          chatId: chat.id,
-          senderId: dependencies.virtualUserId,
-          recipientId: userId,
-          suggestedUser: suggestedUserId,
-          suggestionReason: 'suggested',
-          status: 'pending',
-          content: suggestionContent,
-          createdAt: new Date().toLocaleString("ja-JP", { timeZone: "Asia/Tokyo" }),
-          readBy: [dependencies.virtualUserId],
-          isMatchCard: true,
-          isSuggested: true,
-          suggestedUserProfileImageUrl: profileImageUrl,
-          suggestedUserName,
-          suggestedUserCategory,
-          senderProfileImageUrl: 'https://comy-test.s3.ap-northeast-1.amazonaws.com/bot-avatar.png'
-        };
-
-        await botMessageRepo.create(suggestionMessage);
-        console.log(`Saved suggestion message in chat ${chat.id}, suggestedUser: ${suggestedUserId}`);
-
-        const message: Message = {
-          id: suggestionMessage.id,
-          senderId: 'COMY オフィシャル AI',
-          senderName: 'COMY オフィシャル AI',
-          senderDetails: { name: 'COMY オフィシャル AI', email: 'virtual@chat.com' },
-          content: suggestionContent,
-          chatId: chat.id,
-          createdAt: suggestionMessage.createdAt,
-          readBy: suggestionMessage.readBy,
-          isMatchCard: suggestionMessage.isMatchCard,
-          isSuggested: suggestionMessage.isSuggested,
-          suggestedUserProfileImageUrl: suggestionMessage.suggestedUserProfileImageUrl,
-          suggestedUserName: suggestionMessage.suggestedUserName,
-          suggestedUserCategory: suggestionMessage.suggestedUserCategory,
-          status: suggestionMessage.status,
-          senderProfileImageUrl: suggestionMessage.senderProfileImageUrl,
-          relatedUserId: suggestedUserId
-        };
-
-        socketService.emitMessage(chat.id, message);
-        console.log(`Emitted suggestion message to chat ${chat.id}`);
-
-        await suggestedPairRepo.updateStatus(pair._id.toString(), 'sent');
-        sentCount++;
-      }
-
-      return res.status(200).json({ message: `Sent ${sentCount} suggestion messages successfully` });
-    } catch (error) {
-      console.error('Error sending suggested friends:', error);
-      return res.status(500).json({ error: 'Failed to send suggestion messages' });
-=======
     const apiKey = req.header('X-API-Key');
-    if (!apiKey || apiKey !== process.env.API_KEY) {
+    if (!apiKey || apiKey !== CONFIG.API_KEY) {
       return res.status(401).json({ error: 'Unauthorized' });
     }
 
@@ -605,7 +159,6 @@
     } catch (error) {
       console.error('Error sending suggested friends:', error);
       return res.status(400).json({ error: 'Failed to send suggestion messages' });
->>>>>>> 7ffb2b68
     }
   });
 
