import express, { Request, Response } from 'express';
import { ChatController } from '../controllers/ChatController';
import { MessageController } from '../controllers/MessageController';
import { authMiddleware } from '../../../presentation/middlewares/authMiddleware';
import { ISocketService } from '../../domain/services/ISocketService';
import { SuggestFriendsUseCase } from '../../application/use-cases/SuggestFriendsUseCase';
import { RespondToSuggestionUseCase } from '../../application/use-cases/RespondToSuggestionUseCase';
import { RespondToMatchUseCase } from '../../application/use-cases/RespondToMatchUseCase';
import { SendSuggestedFriendUseCase } from '../../application/use-cases/SendSuggestedFriendUseCase';
import { MongoBotMessageRepository } from '../../infra/repo/MongoBotMessageRepository';
import { MongoBlacklistRepository } from '../../infra/repo/MongoBlacklistRepository';
import { MongoChatRepository } from '../../infra/repo/MongoChatRepository';
import { MongoFriendRepository } from '../../infra/repo/MongoFriendRepository';
import { MongoSuggestedPairRepository } from '../../infra/repo/MongoSuggestedPairRepository';
<<<<<<< HEAD
import { IUserRepository } from '../../../domain/repo/IUserRepository';
import { IMessageRepository } from '../../domain/repo/IMessageRepository';
import { CreateChatUseCase } from '../../application/use-cases/CreateChatUseCase';

interface ChatRouteDependencies {
  userRepository: IUserRepository;
  messageRepository: IMessageRepository;
  chatService: { createChatUseCase: CreateChatUseCase };
  tokenService: any; 
  virtualUserId: string;
  adminBotId: string;
}
=======
import { ISocketService } from '../../domain/services/ISocketService';
import { BotMessage } from '../../domain/repo/IBotMessageRepository';
import { Message } from '../../../chat/domain/entities/Message';
import mongoose from 'mongoose';
import BotMessageModel from '../../infra/database/models/BotMessageModel';
import MessageModel from '../../../chat/infra/database/models/MessageModel';
import { UserModel } from '../../../infra/database/models/UserModel';
import { SuggestFriendsUseCase } from '../../application/use-cases/SuggestFriendsUseCase';
import SuggestedPairModel from '../../infra/database/models/SuggestedPairModel';

const delay = (ms: number) => new Promise(resolve => setTimeout(resolve, ms));

const getSenderProfileImageUrl = async (sender: string, dependencies: any, userId?: string): Promise<string> => {
  if (sender === 'COMY オフィシャル AI') {
    return 'https://comy-test.s3.ap-northeast-1.amazonaws.com/bot_image.jpg';
  }
  const user = await UserModel.findById(sender).select('profileImageUrl').exec();
  return user?.profileImageUrl ;
};

const updateReadByForChat = async (chatId: string, userId: string) => {
  const userObjectId = new mongoose.Types.ObjectId(userId);
  await BotMessageModel.updateMany(
    { chatId: chatId },
    { $addToSet: { readBy: userObjectId } }
  ).exec();
  await MessageModel.updateMany(
    { chat: chatId },
    { $addToSet: { readBy: userObjectId } }
  ).exec();
};

const getImageUrlForBusinessSheet = async (): Promise<string> => {
  return 'https://comy-test.s3.ap-northeast-1.amazonaws.com/business-sheet-update.png';
};
const generateZoomLinkForBusinessSheet = async (): Promise<string> => {
  return 'https://zoom.us/j/business-sheet-meeting';
};
const getImageUrlForVirtualMeeting = async (): Promise<string> => {
  return 'https://comy-test.s3.ap-northeast-1.amazonaws.com/virtual-meeting.png';
};
const generateZoomLinkForVirtualMeeting = async (): Promise<string> => {
  return 'https://zoom.us/j/virtual-meeting';
};
>>>>>>> 53c3d78d

export const setupChatRoutes = (
  chatController: ChatController,
  messageController: MessageController,
  dependencies: ChatRouteDependencies,
  socketService: ISocketService
) => {
  const botMessageRepo = new MongoBotMessageRepository();
  const blacklistRepo = new MongoBlacklistRepository();
  const chatRepo = new MongoChatRepository();
  const friendRepo = new MongoFriendRepository();
  const suggestedPairRepo = new MongoSuggestedPairRepository();

  const suggestFriendsUseCase = new SuggestFriendsUseCase(
    dependencies.userRepository,
    botMessageRepo,
    chatRepo,
    blacklistRepo,
    friendRepo,
    dependencies.chatService.createChatUseCase,
    socketService,
    suggestedPairRepo,
    dependencies.virtualUserId
  );

  const respondToSuggestionUseCase = new RespondToSuggestionUseCase(
    botMessageRepo,
    blacklistRepo,
    chatRepo,
    socketService,
    dependencies.userRepository,
    dependencies.chatService.createChatUseCase,
    dependencies.virtualUserId,
    dependencies.messageRepository
  );

  const respondToMatchUseCase = new RespondToMatchUseCase(
    botMessageRepo,
    blacklistRepo,
    chatRepo,
    friendRepo,
    socketService,
    dependencies.userRepository,
    dependencies.chatService.createChatUseCase,
    dependencies.virtualUserId,
    dependencies.adminBotId,
    dependencies.messageRepository
  );

  const sendSuggestedFriendUseCase = new SendSuggestedFriendUseCase(
    dependencies.userRepository,
    botMessageRepo,
    chatRepo,
    socketService,
    suggestedPairRepo,
    dependencies.chatService.createChatUseCase,
    dependencies.virtualUserId
  );

  const router = express.Router();

  router.use((req: Request, res: Response, next: express.NextFunction) => {
    if (req.path === '/suggest-friends' || req.path === '/send-suggested-friend') {
      return next();
    }
    return authMiddleware(dependencies.tokenService, dependencies.userRepository)(req, res, next);
  });

  router.post('/', (req: Request, res: Response) => chatController.createChat(req, res));
  router.get('/', (req: Request, res: Response) => chatController.getUserChats(req, res));
  router.get('/:chatId/messages', (req: Request, res: Response) => messageController.getMessages(req, res));
  router.post('/messages', (req: Request, res: Response) => messageController.sendMessage(req, res));

  router.post('/suggestions/respond', async (req: Request, res: Response) => {
    const { messageId, response } = req.body;
    const userId = req.user?.id;

    if (!userId || !messageId || !['マッチを希望する', 'マッチを希望しない'].includes(response)) {
      return res.status(400).json({ message: 'Invalid request' });
    }

    try {
      const result = await respondToSuggestionUseCase.execute({ messageId, response, userId });
      return res.status(200).json(result);
    } catch (error) {
      console.error('Error responding to suggestion:', error);
      return res.status(400).json({ error: 'Failed to respond to suggestion' });
    }
  });

  router.post('/matches/respond', async (req: Request, res: Response) => {
    const { messageId, response } = req.body;
    const userId = req.user?.id;

    if (!userId || !messageId || !['マッチを希望する', 'マッチを希望しない'].includes(response)) {
      return res.status(400).json({ message: 'Invalid request' });
    }

    try {
      const result = await respondToMatchUseCase.execute({ messageId, response, userId });
      return res.status(200).json(result);
    } catch (error) {
      console.error('Error responding to match:', error);
      return res.status(400).json({ error: 'Failed to respond to match' });
    }
  });

  router.post('/suggest-friends', async (req: Request, res: Response) => {
    const apiKey = req.header('X-API-Key');
    if (!apiKey || apiKey !== process.env.API_KEY) {
      return res.status(401).json({ error: 'Invalid or missing API key' });
    }
    try {
      await suggestFriendsUseCase.execute();
      return res.status(200).json({ message: 'Friend suggestions stored successfully' });
    } catch (error) {
      console.error('Error triggering friend suggestions:', error);
      return res.status(400).json({ error: 'Failed to trigger friend suggestions' });
    }
  });

  router.post('/send-suggested-friend', async (req: Request, res: Response) => {
    const apiKey = req.header('X-API-Key');
    if (!apiKey || apiKey !== process.env.API_KEY) {
      return res.status(401).json({ error: 'Unauthorized' });
    }

    try {
      const result = await sendSuggestedFriendUseCase.execute();
      return res.status(200).json({ message: result.message });
    } catch (error) {
      console.error('Error sending suggested friends:', error);
      return res.status(400).json({ error: 'Failed to send suggestion messages' });
    }
  });

  return router;
};<|MERGE_RESOLUTION|>--- conflicted
+++ resolved
@@ -12,7 +12,6 @@
 import { MongoChatRepository } from '../../infra/repo/MongoChatRepository';
 import { MongoFriendRepository } from '../../infra/repo/MongoFriendRepository';
 import { MongoSuggestedPairRepository } from '../../infra/repo/MongoSuggestedPairRepository';
-<<<<<<< HEAD
 import { IUserRepository } from '../../../domain/repo/IUserRepository';
 import { IMessageRepository } from '../../domain/repo/IMessageRepository';
 import { CreateChatUseCase } from '../../application/use-cases/CreateChatUseCase';
@@ -25,52 +24,7 @@
   virtualUserId: string;
   adminBotId: string;
 }
-=======
-import { ISocketService } from '../../domain/services/ISocketService';
-import { BotMessage } from '../../domain/repo/IBotMessageRepository';
-import { Message } from '../../../chat/domain/entities/Message';
-import mongoose from 'mongoose';
-import BotMessageModel from '../../infra/database/models/BotMessageModel';
-import MessageModel from '../../../chat/infra/database/models/MessageModel';
-import { UserModel } from '../../../infra/database/models/UserModel';
-import { SuggestFriendsUseCase } from '../../application/use-cases/SuggestFriendsUseCase';
-import SuggestedPairModel from '../../infra/database/models/SuggestedPairModel';
 
-const delay = (ms: number) => new Promise(resolve => setTimeout(resolve, ms));
-
-const getSenderProfileImageUrl = async (sender: string, dependencies: any, userId?: string): Promise<string> => {
-  if (sender === 'COMY オフィシャル AI') {
-    return 'https://comy-test.s3.ap-northeast-1.amazonaws.com/bot_image.jpg';
-  }
-  const user = await UserModel.findById(sender).select('profileImageUrl').exec();
-  return user?.profileImageUrl ;
-};
-
-const updateReadByForChat = async (chatId: string, userId: string) => {
-  const userObjectId = new mongoose.Types.ObjectId(userId);
-  await BotMessageModel.updateMany(
-    { chatId: chatId },
-    { $addToSet: { readBy: userObjectId } }
-  ).exec();
-  await MessageModel.updateMany(
-    { chat: chatId },
-    { $addToSet: { readBy: userObjectId } }
-  ).exec();
-};
-
-const getImageUrlForBusinessSheet = async (): Promise<string> => {
-  return 'https://comy-test.s3.ap-northeast-1.amazonaws.com/business-sheet-update.png';
-};
-const generateZoomLinkForBusinessSheet = async (): Promise<string> => {
-  return 'https://zoom.us/j/business-sheet-meeting';
-};
-const getImageUrlForVirtualMeeting = async (): Promise<string> => {
-  return 'https://comy-test.s3.ap-northeast-1.amazonaws.com/virtual-meeting.png';
-};
-const generateZoomLinkForVirtualMeeting = async (): Promise<string> => {
-  return 'https://zoom.us/j/virtual-meeting';
-};
->>>>>>> 53c3d78d
 
 export const setupChatRoutes = (
   chatController: ChatController,
