--- conflicted
+++ resolved
@@ -30,13 +30,8 @@
   matchRejectedImages: {
     text: '',
     images: [
-<<<<<<< HEAD
       { imageUrl: 'https://comy-test.s3.ap-northeast-1.amazonaws.com/study-session.jpg', zoomLink: 'https://zoom.us/j/business-sheet-meeting' },
       { imageUrl: 'https://comy-test.s3.ap-northeast-1.amazonaws.com/networking-event.jpg', zoomLink: 'https://zoom.us/j/virtual-meeting' },
-=======
-      { imageUrl: 'https://comy-test.s3.ap-northeast-1.amazonaws.com/networking-event.jpg', zoomLink: 'https://zoom.us/j/business-sheet-meeting' },
-      { imageUrl: 'https://comy-test.s3.ap-northeast-1.amazonaws.com/study-session.jpg', zoomLink: 'https://zoom.us/j/virtual-meeting' },
->>>>>>> fc3e635e
     ],
   },
   matchAcceptedConfirmation: {
@@ -68,13 +63,8 @@
   suggestionRejectedImages: {
     text: '',
     images: [
-<<<<<<< HEAD
       { imageUrl: 'https://comy-test.s3.ap-northeast-1.amazonaws.com/study-session.jpg', zoomLink: 'https://zoom.us/j/business-sheet-meeting' },
       { imageUrl: 'https://comy-test.s3.ap-northeast-1.amazonaws.com/networking-event.jpg', zoomLink: 'https://zoom.us/j/virtual-meeting' },
-=======
-      { imageUrl: 'https://comy-test.s3.ap-northeast-1.amazonaws.com/networking-event.jpg', zoomLink: 'https://zoom.us/j/business-sheet-meeting' },
-      { imageUrl: 'https://comy-test.s3.ap-northeast-1.amazonaws.com/study-session.jpg', zoomLink: 'https://zoom.us/j/virtual-meeting' },
->>>>>>> fc3e635e
     ],
   },
   suggestionAcceptedConfirmation: {
@@ -101,6 +91,7 @@
   console.log(`Template ${key} before replacement: ${text}`);
   console.log(`Replacements: ${JSON.stringify(replacements)}`);
 
+  // Use regex to replace ${placeholder} with value
   for (const [placeholder, value] of Object.entries(replacements)) {
     const regex = new RegExp(`\\$\\{${placeholder}\\}`, 'g');
     text = text.replace(regex, value || '');
